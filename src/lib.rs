//! Robust domain name parsing using the Public Suffix List
//!
//! This library allows you to easily and accurately parse any given domain name.
//!
//! ## Examples
//!
//! ```rust,norun
//! extern crate publicsuffix;
//!
//! use publicsuffix::List;
//! # use publicsuffix::Result;
//!
//! # fn examples() -> Result<()> {
//! // Fetch the list from the official URL,
//! # #[cfg(feature = "remote_list")]
//! let list = List::fetch()?;
//!
//! // from your own URL
//! # #[cfg(feature = "remote_list")]
//! let list = List::from_url("https://example.com/path/to/public_suffix_list.dat")?;
//!
//! // or from a local file.
//! let list = List::from_path("/path/to/public_suffix_list.dat")?;
//!
//! // Using the list you can find out the root domain
//! // or extension of any given domain name
//! let domain = list.parse_domain("www.example.com")?;
//! assert_eq!(domain.root(), Some("example.com"));
//! assert_eq!(domain.suffix(), Some("com"));
//!
//! let domain = list.parse_domain("www.食狮.中国")?;
//! assert_eq!(domain.root(), Some("食狮.中国"));
//! assert_eq!(domain.suffix(), Some("中国"));
//!
//! let domain = list.parse_domain("www.xn--85x722f.xn--55qx5d.cn")?;
//! assert_eq!(domain.root(), Some("xn--85x722f.xn--55qx5d.cn"));
//! assert_eq!(domain.suffix(), Some("xn--55qx5d.cn"));
//!
//! let domain = list.parse_domain("a.b.example.uk.com")?;
//! assert_eq!(domain.root(), Some("example.uk.com"));
//! assert_eq!(domain.suffix(), Some("uk.com"));
//!
//! let name = list.parse_dns_name("_tcp.example.com.")?;
//! assert_eq!(name.domain().and_then(|domain| domain.root()), Some("example.com"));
//! assert_eq!(name.domain().and_then(|domain| domain.suffix()), Some("com"));
//!
//! // You can also find out if this is an ICANN domain
//! assert!(!domain.is_icann());
//!
//! // or a private one
//! assert!(domain.is_private());
//!
//! // In any case if the domain's suffix is in the list
//! // then this is definately a registrable domain name
//! assert!(domain.has_known_suffix());
//! # Ok(())
//! # }
//! # fn main() {}
//! ```

#![recursion_limit = "1024"]
use lazy_static::lazy_static;

#[cfg(feature = "remote_list")]
<<<<<<< HEAD
extern crate native_tls;
extern crate idna;
extern crate url;

pub mod errors;
=======
use native_tls;
>>>>>>> ed888a65

mod matcher;

#[cfg(feature = "remote_list")]
#[cfg(test)]
mod tests;

use std::{collections::HashMap, fmt, fs::File, io::Read, net::IpAddr, path::Path, str::FromStr};
#[cfg(feature = "remote_list")]
use std::{io::Write, net::TcpStream, time::Duration};

pub mod errors;
pub use crate::errors::{Error, ErrorKind, Result, ResultExt};

<<<<<<< HEAD
use errors::ErrorKind;
=======
use idna::domain_to_unicode;
>>>>>>> ed888a65
#[cfg(feature = "remote_list")]
use native_tls::TlsConnector;
use regex::RegexSet;
use url::Url;

/// The official URL of the list
pub const LIST_URL: &'static str = "https://publicsuffix.org/list/public_suffix_list.dat";

const PREVAILING_STAR_RULE: &'static str = "*";

#[derive(Debug, PartialEq, Eq, Hash)]
struct Suffix {
    rule: String,
    typ: Type,
}

#[derive(Debug)]
struct ListLeaf {
    typ: Type,
    is_exception_rule: bool,
}

impl ListLeaf {
    fn new(typ: Type, is_exception_rule: bool) -> Self {
        Self {
            typ,
            is_exception_rule,
        }
    }
}

#[derive(Debug)]
struct ListNode {
    children: HashMap<String, ListNode>,
    leaf: Option<ListLeaf>,
}

impl ListNode {
    fn new() -> Self {
        Self {
            children: HashMap::new(),
            leaf: None,
        }
    }
}

/// Stores the public suffix list
///
/// You can use the methods, `fetch`, `from_url` or `from_path` to build the list.
/// If you are using this in a long running server it's recommended you use either
/// `fetch` or `from_url` to download updates at least once a week.
#[derive(Debug)]
pub struct List {
    root: ListNode,
    all: Vec<Suffix>, // to support all(), icann(), private()
}

#[derive(Debug, Clone, Copy, PartialEq, Eq, Hash)]
enum Type {
    Icann,
    Private,
}

/// Holds information about a particular domain
///
/// This is created by `List::parse_domain`.
#[derive(Debug, Clone, PartialEq, Eq, Hash)]
pub struct Domain {
    full: String,
    typ: Option<Type>,
    suffix: Option<String>,
    registrable: Option<String>,
}

/// Holds information about a particular host
///
/// This is created by `List::parse_host`.
#[derive(Debug, Clone, PartialEq, Eq, Hash)]
pub enum Host {
    Ip(IpAddr),
    Domain(Domain),
}

/// Holds information about a particular DNS name
///
/// This is created by `List::parse_dns_name`.
#[derive(Debug, Clone, PartialEq, Eq, Hash)]
pub struct DnsName {
    name: String,
    domain: Option<Domain>,
}

/// Converts a type into a Url object
pub trait IntoUrl {
    fn into_url(self) -> Result<Url>;
}

impl IntoUrl for Url {
    fn into_url(self) -> Result<Url> {
        Ok(self)
    }
}

impl<'a> IntoUrl for &'a str {
    fn into_url(self) -> Result<Url> {
        Ok(Url::parse(self)?)
    }
}

impl<'a> IntoUrl for &'a String {
    fn into_url(self) -> Result<Url> {
        Ok(Url::parse(self)?)
    }
}

impl IntoUrl for String {
    fn into_url(self) -> Result<Url> {
        Ok(Url::parse(&self)?)
    }
}

#[cfg(feature = "remote_list")]
fn request<U: IntoUrl>(u: U) -> Result<String> {
    let url = u.into_url()?;
    let host = match url.host_str() {
        Some(host) => host,
        None => {
            return Err(ErrorKind::NoHost.into());
        }
    };
    let port = match url.port_or_known_default() {
        Some(port) => port,
        None => {
            return Err(ErrorKind::NoPort.into());
        }
    };
    let data = format!("GET {} HTTP/1.0\r\nHost: {}\r\n\r\n", url.path(), host);
    let addr = format!("{}:{}", host, port);
    let stream = TcpStream::connect(addr)?;
    let timeout = Duration::from_secs(2);
    stream.set_read_timeout(Some(timeout))?;
    stream.set_write_timeout(Some(timeout))?;

    let mut res = String::new();

    match url.scheme() {
        scheme if scheme == "https" => {
            let connector = TlsConnector::builder().build()?;
            let mut stream = connector.connect(host, stream)?;
            stream.write_all(data.as_bytes())?;
            stream.read_to_string(&mut res)?;
        }
        scheme if scheme == "http" => {
            let mut stream = stream;
            stream.write_all(data.as_bytes())?;
            stream.read_to_string(&mut res)?;
        }
        _ => {
            return Err(ErrorKind::UnsupportedScheme.into());
        }
    }

    Ok(res)
}

impl List {
    fn append(&mut self, mut rule: &str, typ: Type) -> Result<()> {
        let mut is_exception_rule = false;
        if rule.starts_with("!") {
            is_exception_rule = true;
            rule = &rule[1..];
        }

        let mut current = &mut self.root;
        for label in rule.rsplit('.') {
            if label.is_empty() {
                return Err(ErrorKind::InvalidRule(rule.into()).into());
            }

            let cur = current;
            current = cur
                .children
                .entry(label.to_owned())
                .or_insert(ListNode::new());
        }

        current.leaf = Some(ListLeaf::new(typ, is_exception_rule));

        // to support all(), icann(), private()
        self.all.push(Suffix {
            rule: rule.to_owned(),
            typ,
        });

        Ok(())
    }

    fn build(res: &str) -> Result<List> {
        let mut typ = None;
        let mut list = List::empty();
        for line in res.lines() {
            match line {
                line if line.contains("BEGIN ICANN DOMAINS") => {
                    typ = Some(Type::Icann);
                }
                line if line.contains("BEGIN PRIVATE DOMAINS") => {
                    typ = Some(Type::Private);
                }
                line if line.starts_with("//") => {
                    continue;
                }
                line => match typ {
                    Some(typ) => {
                        let rule = match line.split_whitespace().next() {
                            Some(rule) => rule,
                            None => continue,
                        };
                        list.append(rule, typ)?;
                    }
                    None => {
                        continue;
                    }
                },
            }
        }
        if list.root.children.is_empty() || list.all().is_empty() {
            return Err(ErrorKind::InvalidList.into());
        }

        list.append(PREVAILING_STAR_RULE, Type::Icann)?; // add the default rule

        Ok(list)
    }

    /// Creates an empty List without any rules
    ///
    /// Sometimes all you want is to do syntax checks. If you don't really care whether
    /// the domain has a known suffix or not you can just create an empty list and use
    /// that to parse domain names and email addresses.
    pub fn empty() -> List {
        List {
            root: ListNode::new(),
            all: Vec::new(),
        }
    }

    /// Pull the list from a URL
    #[cfg(feature = "remote_list")]
    pub fn from_url<U: IntoUrl>(url: U) -> Result<List> {
        request(url).and_then(Self::from_string)
    }

    /// Fetch the list from a local file
    pub fn from_path<P: AsRef<Path>>(path: P) -> Result<List> {
        File::open(path)
            .map_err(|err| ErrorKind::Io(err).into())
            .and_then(|mut data| {
                let mut res = String::new();
                data.read_to_string(&mut res)?;
                Ok(res)
            })
            .and_then(Self::from_string)
    }

    /// Build the list from the result of anything that implements `std::io::Read`
    ///
    /// If you don't already have your list on the filesystem but want to use your
    /// own library to fetch the list you can use this method so you don't have to
    /// save it first.
    pub fn from_reader<R: Read>(mut reader: R) -> Result<List> {
        let mut res = String::new();
        reader.read_to_string(&mut res)?;
        Self::build(&res)
    }

    /// Build the list from a string
    ///
    /// The list doesn't always have to come from a file. You can maintain your own
    /// list, say in a DBMS. You can then pull it at runtime and build the list from
    /// the resulting String.
    pub fn from_string(string: String) -> Result<List> {
        Self::from_str(&string)
    }

    /// Build the list from a str
    ///
    /// The list doesn't always have to come from a file. You can maintain your own
    /// list, say in a DBMS. You can then pull it at runtime and build the list from
    /// the resulting str.
    pub fn from_str(string: &str) -> Result<List> {
        Self::build(string)
    }

    /// Pull the list from the official URL
    #[cfg(feature = "remote_list")]
    pub fn fetch() -> Result<List> {
        let github =
            "https://raw.githubusercontent.com/publicsuffix/list/master/public_suffix_list.dat";

        Self::from_url(LIST_URL)
            // Fallback to the Github repo if the official link
            // is down for some reason.
            .or_else(|_| Self::from_url(github))
    }

    fn find_type(&self, typ: Type) -> Vec<&str> {
        self.all_internal()
            .filter(|s| s.typ == typ)
            .map(|s| s.rule.as_str())
            .collect()
    }

    /// Gets a list of all ICANN domain suffices
    pub fn icann(&self) -> Vec<&str> {
        self.find_type(Type::Icann)
    }

    /// Gets a list of all private domain suffices
    pub fn private(&self) -> Vec<&str> {
        self.find_type(Type::Private)
    }

    /// Gets a list of all domain suffices
    pub fn all(&self) -> Vec<&str> {
        self.all_internal().map(|s| s.rule.as_str()).collect()
    }

    fn all_internal(&self) -> impl Iterator<Item = &Suffix> {
        self.all
            .iter()
            // remove the default rule
            .filter(|s| s.rule != PREVAILING_STAR_RULE)
    }

    /// Parses a domain using the list
    pub fn parse_domain(&self, domain: &str) -> Result<Domain> {
        Domain::parse(domain, self, true)
    }

    /// Parses a host using the list
    ///
    /// A host, for the purposes of this library, is either
    /// an IP address or a domain name.
    pub fn parse_host(&self, host: &str) -> Result<Host> {
        Host::parse(host, self)
    }

    /// Extracts Host from a URL
    pub fn parse_url<U: IntoUrl>(&self, url: U) -> Result<Host> {
        let url = url.into_url()?;
        match url.scheme() {
            "mailto" => match url.host_str() {
                Some(host) => self.parse_email(&format!("{}@{}", url.username(), host)),
                None => Err(ErrorKind::InvalidEmail.into()),
            },
            _ => match url.host_str() {
                Some(host) => self.parse_host(host),
                None => Err(ErrorKind::NoHost.into()),
            },
        }
    }

    /// Extracts Host from an email address
    ///
    /// This method can also be used, simply to validate an email address.
    /// If it returns an error, the email address is not valid.
    // https://en.wikipedia.org/wiki/Email_address#Syntax
    // https://en.wikipedia.org/wiki/International_email#Email_addresses
    // http://girders.org/blog/2013/01/31/dont-rfc-validate-email-addresses/
    // https://html.spec.whatwg.org/multipage/forms.html#valid-e-mail-address
    // https://hackernoon.com/the-100-correct-way-to-validate-email-addresses-7c4818f24643#.pgcir4z3e
    // http://haacked.com/archive/2007/08/21/i-knew-how-to-validate-an-email-address-until-i.aspx/
    // https://tools.ietf.org/html/rfc6530#section-10.1
    // http://rumkin.com/software/email/rules.php
    pub fn parse_email(&self, address: &str) -> Result<Host> {
        let mut parts = address.rsplitn(2, "@");
        let host = match parts.next() {
            Some(host) => host,
            None => {
                return Err(ErrorKind::InvalidEmail.into());
            }
        };
        let local = match parts.next() {
            Some(local) => local,
            None => {
                return Err(ErrorKind::InvalidEmail.into());
            }
        };
        if local.chars().count() > 64
            || address.chars().count() > 254
            || (!local.starts_with('"') && local.contains(".."))
            || !matcher::is_email_local(local)
        {
            return Err(ErrorKind::InvalidEmail.into());
        }
        self.parse_host(host)
    }

    /// Parses any arbitrary string
    ///
    /// Effectively this means that the string is either a URL, an email address or a host.
    pub fn parse_str(&self, string: &str) -> Result<Host> {
        if string.contains("://") {
            self.parse_url(string)
        } else if string.contains("@") {
            self.parse_email(string)
        } else {
            self.parse_host(string)
        }
    }

    /// Parses any arbitrary string that can be used as a key in a DNS database
    pub fn parse_dns_name(&self, name: &str) -> Result<DnsName> {
        let mut dns_name = DnsName {
<<<<<<< HEAD
            name: Domain::to_ascii(name).map_err(|_| {
                ErrorKind::InvalidDomain(name.into())
            })?,
=======
            name: Domain::to_ascii(name).chain_err(|| ErrorKind::InvalidDomain(name.into()))?,
>>>>>>> ed888a65
            domain: None,
        };
        if let Ok(mut domain) = Domain::parse(name, self, false) {
            if let Some(root) = domain.root() {
                if Domain::has_valid_syntax(&root) {
                    domain.full = root.to_string();
                    dns_name.domain = Some(domain);
                }
            }
        }
        Ok(dns_name)
    }
}

impl Host {
    fn parse(mut host: &str, list: &List) -> Result<Host> {
        if let Ok(domain) = Domain::parse(host, list, true) {
            return Ok(Host::Domain(domain));
        }
        if host.starts_with("[")
            && !host.starts_with("[[")
            && host.ends_with("]")
            && !host.ends_with("]]")
        {
            host = host.trim_start_matches("[").trim_end_matches("]");
        };
        if let Ok(ip) = IpAddr::from_str(host) {
            return Ok(Host::Ip(ip));
        }
        Err(ErrorKind::InvalidHost.into())
    }

    /// A convenient method to simply check if a host is an IP address
    pub fn is_ip(&self) -> bool {
        if let &Host::Ip(_) = self {
            return true;
        }
        false
    }

    /// A convenient method to simply check if a host is a domain name
    pub fn is_domain(&self) -> bool {
        if let &Host::Domain(_) = self {
            return true;
        }
        false
    }
}

impl fmt::Display for Host {
    fn fmt(&self, f: &mut fmt::Formatter) -> fmt::Result {
        match self {
            &Host::Ip(ref ip) => write!(f, "{}", ip),
            &Host::Domain(ref domain) => write!(f, "{}", domain),
        }
    }
}

impl Domain {
    /// Check if a domain has valid syntax
    // https://en.wikipedia.org/wiki/Domain_name#Domain_name_syntax
    // http://blog.sacaluta.com/2011/12/dns-domain-names-253-or-255-bytesoctets.html
    // https://blogs.msdn.microsoft.com/oldnewthing/20120412-00/?p=7873/
    pub fn has_valid_syntax(domain: &str) -> bool {
        // we are explicitly checking for this here before calling `domain_to_ascii`
        // because `domain_to_ascii` strips of leading dots so we won't be able to
        // check for this later
        if domain.starts_with('.') {
            return false;
        }
        // let's convert the domain to ascii early on so we can validate
        // internationalised domain names as well
        let domain = match Self::to_ascii(domain) {
            Ok(domain) => domain,
            Err(_) => {
                return false;
            }
        };
        let mut labels: Vec<&str> = domain.split('.').collect();
        // strip of the first dot from a domain to support fully qualified domain names
        if domain.ends_with(".") {
            labels.pop();
        }
        // a domain must not have more than 127 labels
        if labels.len() > 127 {
            return false;
        }
        labels.reverse();
        for (i, label) in labels.iter().enumerate() {
            // the tld must not be a number
            if i == 0 && label.parse::<f64>().is_ok() {
                return false;
            }
            // any label must only contain allowed characters
<<<<<<< HEAD
            if !matcher::is_label(label) { return false; }
=======
            if !LABEL.is_match(label) {
                return false;
            }
>>>>>>> ed888a65
        }
        true
    }

    /// Get the full domain
    pub fn full(&self) -> &str {
        &self.full
    }

    fn assemble(input: &str, s_len: usize) -> String {
        let domain = input.to_lowercase();

        let d_labels: Vec<&str> = domain.trim_end_matches('.').split('.').rev().collect();

        (&d_labels[..s_len])
            .iter()
            .rev()
            .map(|part| *part)
            .collect::<Vec<_>>()
            .join(".")
    }

    fn find_match(input: &str, domain: &str, list: &List) -> Result<Domain> {
        let mut longest_valid = None;

        let mut current = &list.root;
        let mut s_labels_len = 0;
        let mut wildcard_match = false;

        for label in domain.rsplit('.') {
            if let Some(child) = current.children.get(label) {
                current = child;
                s_labels_len += 1;
            } else if let Some(child) = current.children.get("*") {
                // wildcard rule
                current = child;
                s_labels_len += 1;
                wildcard_match = true;
            } else {
                // no match rules
                break;
            }

            if let Some(list_leaf) = &current.leaf {
                longest_valid = Some((list_leaf, s_labels_len));
            }
        }

        match longest_valid {
            Some((leaf, suffix_len)) => {
                let typ = if !wildcard_match {
                    Some(leaf.typ)
                } else {
                    None
                };

                let suffix_len = if leaf.is_exception_rule {
                    suffix_len - 1
                } else {
                    suffix_len
                };

                let suffix = Some(Self::assemble(input, suffix_len));
                let d_labels_len = domain.match_indices(".").count() + 1;

                let registrable = if d_labels_len > suffix_len {
                    Some(Self::assemble(input, suffix_len + 1))
                } else {
                    None
                };

                Ok(Domain {
                    full: input.to_owned(),
                    typ,
                    suffix,
                    registrable,
                })
            }
            None => Ok(Domain {
                full: input.to_owned(),
                typ: None,
                suffix: None,
                registrable: None,
            }),
        }
    }

    fn to_ascii(domain: &str) -> Result<String> {
        let result = idna::Config::default()
            .transitional_processing(true)
            .verify_dns_length(true)
            .to_ascii(domain);
        result.map_err(|error| ErrorKind::Uts46(error).into())
    }

    fn parse(domain: &str, list: &List, check_syntax: bool) -> Result<Domain> {
        if check_syntax && !Self::has_valid_syntax(domain) {
            return Err(ErrorKind::InvalidDomain(domain.into()).into());
        }
        let input = domain.trim_end_matches('.');
        let (domain, res) = domain_to_unicode(input);
        if let Err(errors) = res {
            return Err(ErrorKind::Uts46(errors).into());
        }
        Self::find_match(input, &domain, list)
    }

    /// Gets the root domain portion if any
    pub fn root(&self) -> Option<&str> {
        self.registrable.as_ref().map(|x| &x[..])
    }

    /// Gets the suffix if any
    pub fn suffix(&self) -> Option<&str> {
        self.suffix.as_ref().map(|x| &x[..])
    }

    /// Whether the domain has a private suffix
    pub fn is_private(&self) -> bool {
        self.typ.map(|t| t == Type::Private).unwrap_or(false)
    }

    /// Whether the domain has an ICANN suffix
    pub fn is_icann(&self) -> bool {
        self.typ.map(|t| t == Type::Icann).unwrap_or(false)
    }

    /// Whether this domain's suffix is in the list
    ///
    /// If it is, this is definately a valid domain. If it's not
    /// chances are very high that this isn't a valid domain name,
    /// however, it might simply be because the suffix is new and
    /// it hasn't been added to the list yet.
    ///
    /// If you want to validate a domain name, use this as a quick
    /// check but fall back to a DNS lookup if it returns false.
    pub fn has_known_suffix(&self) -> bool {
        self.typ.is_some()
    }
}

impl fmt::Display for Domain {
    fn fmt(&self, f: &mut fmt::Formatter) -> fmt::Result {
        write!(f, "{}", self.full.trim_end_matches(".").to_lowercase())
    }
}

impl DnsName {
    /// Extracts the root domain from a DNS name, if any
    pub fn domain(&self) -> Option<&Domain> {
        self.domain.as_ref()
    }
}

impl fmt::Display for DnsName {
    fn fmt(&self, f: &mut fmt::Formatter) -> fmt::Result {
        self.name.fmt(f)
    }
}<|MERGE_RESOLUTION|>--- conflicted
+++ resolved
@@ -4,7 +4,7 @@
 //!
 //! ## Examples
 //!
-//! ```rust,norun
+//! ```rust,no_run
 //! extern crate publicsuffix;
 //!
 //! use publicsuffix::List;
@@ -58,20 +58,6 @@
 //! # fn main() {}
 //! ```
 
-#![recursion_limit = "1024"]
-use lazy_static::lazy_static;
-
-#[cfg(feature = "remote_list")]
-<<<<<<< HEAD
-extern crate native_tls;
-extern crate idna;
-extern crate url;
-
-pub mod errors;
-=======
-use native_tls;
->>>>>>> ed888a65
-
 mod matcher;
 
 #[cfg(feature = "remote_list")]
@@ -83,16 +69,11 @@
 use std::{io::Write, net::TcpStream, time::Duration};
 
 pub mod errors;
-pub use crate::errors::{Error, ErrorKind, Result, ResultExt};
-
-<<<<<<< HEAD
-use errors::ErrorKind;
-=======
+pub use crate::errors::{Error, ErrorKind, Result};
+
 use idna::domain_to_unicode;
->>>>>>> ed888a65
 #[cfg(feature = "remote_list")]
 use native_tls::TlsConnector;
-use regex::RegexSet;
 use url::Url;
 
 /// The official URL of the list
@@ -504,13 +485,7 @@
     /// Parses any arbitrary string that can be used as a key in a DNS database
     pub fn parse_dns_name(&self, name: &str) -> Result<DnsName> {
         let mut dns_name = DnsName {
-<<<<<<< HEAD
-            name: Domain::to_ascii(name).map_err(|_| {
-                ErrorKind::InvalidDomain(name.into())
-            })?,
-=======
-            name: Domain::to_ascii(name).chain_err(|| ErrorKind::InvalidDomain(name.into()))?,
->>>>>>> ed888a65
+            name: Domain::to_ascii(name).map_err(|_| ErrorKind::InvalidDomain(name.into()))?,
             domain: None,
         };
         if let Ok(mut domain) = Domain::parse(name, self, false) {
@@ -605,13 +580,9 @@
                 return false;
             }
             // any label must only contain allowed characters
-<<<<<<< HEAD
-            if !matcher::is_label(label) { return false; }
-=======
-            if !LABEL.is_match(label) {
+            if !matcher::is_label(label) {
                 return false;
             }
->>>>>>> ed888a65
         }
         true
     }
